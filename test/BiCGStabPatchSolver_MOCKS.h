--- conflicted
+++ resolved
@@ -60,10 +60,7 @@
 	                      const std::vector<LocalData<D>> &us, std::vector<LocalData<D>> &fs,
 	                      bool treat_interior_boundary_as_dirichlet) const override
 	{
-<<<<<<< HEAD
-=======
 		interior_dirichlet |= treat_interior_boundary_as_dirichlet;
->>>>>>> faeec410
 		for (size_t c = 0; c < fs.size(); c++) {
 			nested_loop<D>(fs[c].getStart(), fs[c].getEnd(), [&](const std::array<int, D> &coord) {
 				fs[c][coord] = us[c][coord] / 2;
